<?php

declare(strict_types=1);

namespace Brick\DateTime;

use JsonSerializable;

use function assert;
use function is_int;
use function rtrim;
use function str_pad;

use const PHP_INT_MAX;
use const PHP_INT_MIN;
use const STR_PAD_LEFT;

/**
 * Represents a point in time, with a nanosecond precision.
 *
 * Instant represents the computer view of the timeline. It unambiguously represents a point in time,
 * without any calendar concept of date, time or time zone. It is not very meaningful to humans,
 * but can be converted to a `ZonedDateTime` by providing a time zone.
 */
final class Instant implements JsonSerializable
{
    /**
     * The number of seconds since the epoch of 1970-01-01T00:00:00Z.
     */
    private int $epochSecond;

    /**
     * The nanoseconds adjustment to the epoch second, in the range 0 to 999,999,999.
     */
    private int $nano;

    /**
     * Private constructor. Use of() to obtain an Instant.
     *
     * @param int $epochSecond The epoch second.
     * @param int $nano        The nanosecond adjustment, validated in the range 0 to 999,999,999.
     */
    private function __construct(int $epochSecond, int $nano)
    {
        $this->epochSecond = $epochSecond;
        $this->nano = $nano;
    }

    /**
     * Returns an Instant representing a number of seconds and an adjustment in nanoseconds.
     *
     * This method allows an arbitrary number of nanoseconds to be passed in.
     * The factory will alter the values of the second and nanosecond in order
     * to ensure that the stored nanosecond is in the range 0 to 999,999,999.
     * For example, the following will result in exactly the same instant:
     *
     * * Instant::of(3, 1);
     * * Instant::of(4, -999999999);
     * * Instant::of(2, 1000000001);
     *
     * @param int $epochSecond    The number of seconds since the UNIX epoch of 1970-01-01T00:00:00Z.
     * @param int $nanoAdjustment The adjustment to the epoch second in nanoseconds.
     */
    public static function of(int $epochSecond, int $nanoAdjustment = 0): Instant
    {
        $nanos = $nanoAdjustment % LocalTime::NANOS_PER_SECOND;
        $epochSecond += ($nanoAdjustment - $nanos) / LocalTime::NANOS_PER_SECOND;
        assert(is_int($epochSecond));

        if ($nanos < 0) {
            $nanos += LocalTime::NANOS_PER_SECOND;
            $epochSecond--;
        }

        return new Instant($epochSecond, $nanos);
    }

    public static function epoch(): Instant
    {
        /** @var Instant|null $epoch */
        static $epoch;

        if ($epoch) {
            return $epoch;
        }

        return $epoch = new Instant(0, 0);
    }

    public static function now(?Clock $clock = null): Instant
    {
        if ($clock === null) {
            $clock = DefaultClock::get();
        }

        return $clock->getTime();
    }

    /**
     * Returns the minimum supported instant.
     *
     * This could be used by an application as a "far past" instant.
     */
    public static function min(): Instant
    {
        /** @var Instant|null $min */
        static $min;

        if ($min) {
            return $min;
        }

        return $min = new Instant(PHP_INT_MIN, 0);
    }

    /**
     * Returns the maximum supported instant.
     *
     * This could be used by an application as a "far future" instant.
     */
    public static function max(): Instant
    {
        /** @var Instant|null $max */
        static $max;

        if ($max) {
            return $max;
        }

        return $max = new Instant(PHP_INT_MAX, 999_999_999);
    }

    public function plus(Duration $duration): Instant
    {
        if ($duration->isZero()) {
            return $this;
        }

        $seconds = $this->epochSecond + $duration->getSeconds();
        $nanos = $this->nano + $duration->getNanos();

        return Instant::of($seconds, $nanos);
    }

    public function minus(Duration $duration): Instant
    {
        if ($duration->isZero()) {
            return $this;
        }

        return $this->plus($duration->negated());
    }

    public function plusSeconds(int $seconds): Instant
    {
        if ($seconds === 0) {
            return $this;
        }

        return new Instant($this->epochSecond + $seconds, $this->nano);
    }

    public function minusSeconds(int $seconds): Instant
    {
        return $this->plusSeconds(-$seconds);
    }

    public function plusMinutes(int $minutes): Instant
    {
        return $this->plusSeconds($minutes * LocalTime::SECONDS_PER_MINUTE);
    }

    public function minusMinutes(int $minutes): Instant
    {
        return $this->plusMinutes(-$minutes);
    }

    public function plusHours(int $hours): Instant
    {
        return $this->plusSeconds($hours * LocalTime::SECONDS_PER_HOUR);
    }

    public function minusHours(int $hours): Instant
    {
        return $this->plusHours(-$hours);
    }

    public function plusDays(int $days): Instant
    {
        return $this->plusSeconds($days * LocalTime::SECONDS_PER_DAY);
    }

    /**
     * Returns a copy of this Instant with the epoch second altered.
     */
    public function withEpochSecond(int $epochSecond): Instant
    {
        if ($epochSecond === $this->epochSecond) {
            return $this;
        }

        return new Instant($epochSecond, $this->nano);
    }

    /**
     * Returns a copy of this Instant with the nano-of-second altered.
     *
     * @throws DateTimeException If the nano-of-second if not valid.
     */
    public function withNano(int $nano): Instant
    {
        if ($nano === $this->nano) {
            return $this;
        }

        Field\NanoOfSecond::check($nano);

        return new Instant($this->epochSecond, $nano);
    }

    public function minusDays(int $days): Instant
    {
        return $this->plusDays(-$days);
    }

    public function getEpochSecond(): int
    {
        return $this->epochSecond;
    }

    public function getNano(): int
    {
        return $this->nano;
    }

    /**
     * Compares this instant with another.
     *
     * @return int [-1,0,1] If this instant is before, on, or after the given instant.
     */
    public function compareTo(Instant $that): int
    {
        $seconds = $this->getEpochSecond() - $that->getEpochSecond();

        if ($seconds !== 0) {
            return $seconds > 0 ? 1 : -1;
        }

        $nanos = $this->getNano() - $that->getNano();

        if ($nanos !== 0) {
            return $nanos > 0 ? 1 : -1;
        }

        return 0;
    }

    /**
     * Returns whether this instant equals another.
     */
    public function isEqualTo(Instant $that): bool
    {
        return $this->compareTo($that) === 0;
    }

    /**
     * Returns whether this instant is after another.
     */
    public function isAfter(Instant $that): bool
    {
        return $this->compareTo($that) === 1;
    }

    /**
     * Returns whether this instant is after or equal to another.
     */
    public function isAfterOrEqualTo(Instant $that): bool
    {
        return $this->compareTo($that) >= 0;
    }

    /**
     * Returns whether this instant is before another.
     */
    public function isBefore(Instant $that): bool
    {
        return $this->compareTo($that) === -1;
    }

    /**
     * Returns whether this instant is before or equal to another.
     */
    public function isBeforeOrEqualTo(Instant $that): bool
    {
        return $this->compareTo($that) <= 0;
    }

    public function isBetweenInclusive(Instant $from, Instant $to): bool
    {
        return $this->isAfterOrEqualTo($from) && $this->isBeforeOrEqualTo($to);
    }

    public function isBetweenExclusive(Instant $from, Instant $to): bool
    {
        return $this->isAfter($from) && $this->isBefore($to);
    }

    /**
     * Returns whether this instant is in the future, according to the given clock.
     *
     * If no clock is provided, the system clock is used.
     */
    public function isFuture(?Clock $clock = null): bool
    {
        return $this->isAfter(Instant::now($clock));
    }

    /**
     * Returns whether this instant is in the past, according to the given clock.
     *
     * If no clock is provided, the system clock is used.
     */
    public function isPast(?Clock $clock = null): bool
    {
        return $this->isBefore(Instant::now($clock));
    }

    /**
     * Returns a ZonedDateTime formed from this instant and the specified time-zone.
     */
    public function atTimeZone(TimeZone $timeZone): ZonedDateTime
    {
        return ZonedDateTime::ofInstant($this, $timeZone);
    }

    /**
<<<<<<< HEAD
     * Returns a UtcDateTime formed from this instant.
     */
    public function toUtcDateTime(): UtcDateTime
    {
        return UtcDateTime::ofInstant($this);
=======
     * Returns an Interval from this Instant (inclusive) to the given one (exclusive).
     *
     * @throws DateTimeException If the given Instant is before this Instant.
     */
    public function getIntervalTo(Instant $that): Interval
    {
        return Interval::of($this, $that);
>>>>>>> 1217e8d9
    }

    /**
     * Returns a decimal representation of the timestamp represented by this instant.
     *
     * The output does not have trailing decimal zeros.
     *
     * Examples: `123456789`, `123456789.5`, `123456789.000000001`.
     */
    public function toDecimal(): string
    {
        $result = (string) $this->epochSecond;

        if ($this->nano !== 0) {
            $nano = (string) $this->nano;
            $nano = str_pad($nano, 9, '0', STR_PAD_LEFT);
            $nano = rtrim($nano, '0');

            $result .= '.' . $nano;
        }

        return $result;
    }

    /**
     * Serializes as a string using {@see Instant::toISOString()}.
     */
    public function jsonSerialize(): string
    {
        return $this->toISOString();
    }

    /**
     * Returns the ISO 8601 representation of this instant.
     */
    public function toISOString(): string
    {
        return (string) ZonedDateTime::ofInstant($this, TimeZone::utc());
    }

    /**
     * {@see Instant::toISOString()}.
     */
    public function __toString(): string
    {
        return $this->toISOString();
    }
}<|MERGE_RESOLUTION|>--- conflicted
+++ resolved
@@ -334,21 +334,21 @@
     }
 
     /**
-<<<<<<< HEAD
+     * Returns an Interval from this Instant (inclusive) to the given one (exclusive).
+     *
+     * @throws DateTimeException If the given Instant is before this Instant.
+     */
+    public function getIntervalTo(Instant $that): Interval
+    {
+        return Interval::of($this, $that);
+    }
+
+    /**
      * Returns a UtcDateTime formed from this instant.
      */
     public function toUtcDateTime(): UtcDateTime
     {
         return UtcDateTime::ofInstant($this);
-=======
-     * Returns an Interval from this Instant (inclusive) to the given one (exclusive).
-     *
-     * @throws DateTimeException If the given Instant is before this Instant.
-     */
-    public function getIntervalTo(Instant $that): Interval
-    {
-        return Interval::of($this, $that);
->>>>>>> 1217e8d9
     }
 
     /**
