<?php

declare(strict_types=1);

namespace Brick\DateTime;

use Brick\DateTime\Parser\DateTimeParseException;
use Brick\DateTime\Parser\DateTimeParser;
use Brick\DateTime\Parser\DateTimeParseResult;
use Brick\DateTime\Parser\IsoParsers;
use Brick\DateTime\Utility\Math;

/**
 * A date-time without a time-zone in the ISO-8601 calendar system, such as 2007-12-03T10:15:30.
 *
 * This class is immutable.
 */
final class LocalDateTime implements \JsonSerializable
{
    private LocalDate $date;

    private LocalTime $time;

    public function __construct(LocalDate $date, LocalTime $time)
    {
        $this->date = $date;
        $this->time = $time;
    }

    /**
     * @param int $year   The year, from MIN_YEAR to MAX_YEAR.
     * @param int $month  The month-of-year, from 1 (January) to 12 (December).
     * @param int $day    The day-of-month, from 1 to 31.
     * @param int $hour   The hour-of-day, from 0 to 23.
     * @param int $minute The minute-of-hour, from 0 to 59.
     * @param int $second The second-of-minute, from 0 to 59.
     * @param int $nano   The nano-of-second, from 0 to 999,999,999.
     *
     * @throws DateTimeException If the date or time is not valid.
     */
    public static function of(int $year, int $month, int $day, int $hour = 0, int $minute = 0, int $second = 0, int $nano = 0) : LocalDateTime
    {
        $date = LocalDate::of($year, $month, $day);
        $time = LocalTime::of($hour, $minute, $second, $nano);

        return new LocalDateTime($date, $time);
    }

    /**
     * Returns the current local date-time in the given time-zone, according to the given clock.
     *
     * If no clock is provided, the system clock is used.
     */
    public static function now(TimeZone $timeZone, ?Clock $clock = null) : LocalDateTime
    {
        return ZonedDateTime::now($timeZone, $clock)->getDateTime();
    }

    /**
     * @throws DateTimeException      If the date-time is not valid.
     * @throws DateTimeParseException If required fields are missing from the result.
     */
    public static function from(DateTimeParseResult $result) : LocalDateTime
    {
        return new LocalDateTime(
            LocalDate::from($result),
            LocalTime::from($result)
        );
    }

    /**
     * Obtains an instance of `LocalDateTime` from a text string.
     *
     * @param string              $text   The text to parse, such as `2007-12-03T10:15:30`.
     * @param DateTimeParser|null $parser The parser to use, defaults to the ISO 8601 parser.
     *
     * @throws DateTimeException      If the date-time is not valid.
     * @throws DateTimeParseException If the text string does not follow the expected format.
     */
    public static function parse(string $text, ?DateTimeParser $parser = null) : LocalDateTime
    {
        if (! $parser) {
            $parser = IsoParsers::localDateTime();
        }

        return LocalDateTime::from($parser->parse($text));
    }

    /**
     * Creates a LocalDateTime from a native DateTime or DateTimeImmutable object.
     */
    public static function fromDateTime(\DateTimeInterface $dateTime) : LocalDateTime
    {
        return new LocalDateTime(
<<<<<<< HEAD
            LocalDate::fromDateTime($dateTime),
            LocalTime::fromNativeDateTime($dateTime)
=======
            LocalDate::fromNativeDateTime($dateTime),
            LocalTime::fromDateTime($dateTime)
>>>>>>> e7422ee6
        );
    }

    /**
     * Returns the smallest possible value for LocalDateTime.
     */
    public static function min() : LocalDateTime
    {
        return new LocalDateTime(LocalDate::min(), LocalTime::min());
    }

    /**
     * Returns the highest possible value for LocalDateTime.
     */
    public static function max() : LocalDateTime
    {
        return new LocalDateTime(LocalDate::max(), LocalTime::max());
    }

    /**
     * Returns the smallest LocalDateTime among the given values.
     *
     * @param LocalDateTime[] $times The LocalDateTime objects to compare.
     *
     * @return LocalDateTime The earliest LocalDateTime object.
     *
     * @throws DateTimeException If the array is empty.
     */
    public static function minOf(LocalDateTime ...$times) : LocalDateTime
    {
        if (! $times) {
            throw new DateTimeException(__METHOD__ . ' does not accept less than 1 parameter.');
        }

        $min = LocalDateTime::max();

        foreach ($times as $time) {
            if ($time->isBefore($min)) {
                $min = $time;
            }
        }

        return $min;
    }

    /**
     * Returns the highest LocalDateTime among the given values.
     *
     * @param LocalDateTime[] $times The LocalDateTime objects to compare.
     *
     * @return LocalDateTime The latest LocalDateTime object.
     *
     * @throws DateTimeException If the array is empty.
     */
    public static function maxOf(LocalDateTime ...$times) : LocalDateTime
    {
        if (! $times) {
            throw new DateTimeException(__METHOD__ . ' does not accept less than 1 parameter.');
        }

        $max = LocalDateTime::min();

        foreach ($times as $time) {
            if ($time->isAfter($max)) {
                $max = $time;
            }
        }

        return $max;
    }

    public function getDate() : LocalDate
    {
        return $this->date;
    }

    public function getTime() : LocalTime
    {
        return $this->time;
    }

    public function getYear() : int
    {
        return $this->date->getYear();
    }

    public function getMonth() : int
    {
        return $this->date->getMonth();
    }

    public function getDay() : int
    {
        return $this->date->getDay();
    }

    public function getDayOfWeek() : DayOfWeek
    {
        return $this->date->getDayOfWeek();
    }

    public function getDayOfYear() : int
    {
        return $this->date->getDayOfYear();
    }

    public function getHour() : int
    {
        return $this->time->getHour();
    }

    public function getMinute() : int
    {
        return $this->time->getMinute();
    }

    public function getSecond() : int
    {
        return $this->time->getSecond();
    }

    public function getNano() : int
    {
        return $this->time->getNano();
    }

    /**
     * Returns a copy of this LocalDateTime with the date altered.
     */
    public function withDate(LocalDate $date) : LocalDateTime
    {
        if ($date->isEqualTo($this->date)) {
            return $this;
        }

        return new LocalDateTime($date, $this->time);
    }

    /**
     * Returns a copy of this LocalDateTime with the time altered.
     */
    public function withTime(LocalTime $time) : LocalDateTime
    {
        if ($time->isEqualTo($this->time)) {
            return $this;
        }

        return new LocalDateTime($this->date, $time);
    }

    /**
     * Returns a copy of this LocalDateTime with the year altered.
     *
     * If the day-of-month is invalid for the year, it will be changed to the last valid day of the month.
     *
     * @throws DateTimeException If the year is outside the valid range.
     */
    public function withYear(int $year) : LocalDateTime
    {
        $date = $this->date->withYear($year);

        if ($date === $this->date) {
            return $this;
        }

        return new LocalDateTime($date, $this->time);
    }

    /**
     * Returns a copy of this LocalDateTime with the month-of-year altered.
     *
     * If the day-of-month is invalid for the month and year, it will be changed to the last valid day of the month.
     *
     * @throws DateTimeException If the month is invalid.
     */
    public function withMonth(int $month) : LocalDateTime
    {
        $date = $this->date->withMonth($month);

        if ($date === $this->date) {
            return $this;
        }

        return new LocalDateTime($date, $this->time);
    }

    /**
     * Returns a copy of this LocalDateTime with the day-of-month altered.
     *
     * If the resulting date is invalid, an exception is thrown.
     *
     * @throws DateTimeException If the day is invalid for the current year and month.
     */
    public function withDay(int $day) : LocalDateTime
    {
        $date = $this->date->withDay($day);

        if ($date === $this->date) {
            return $this;
        }

        return new LocalDateTime($date, $this->time);
    }

    /**
     * Returns a copy of this LocalDateTime with the hour-of-day altered.
     *
     * @throws DateTimeException If the hour is invalid.
     */
    public function withHour(int $hour) : LocalDateTime
    {
        $time = $this->time->withHour($hour);

        if ($time === $this->time) {
            return $this;
        }

        return new LocalDateTime($this->date, $time);
    }

    /**
     * Returns a copy of this LocalDateTime with the minute-of-hour altered.
     *
     * @throws DateTimeException If the minute-of-hour if not valid.
     */
    public function withMinute(int $minute) : LocalDateTime
    {
        $time = $this->time->withMinute($minute);

        if ($time === $this->time) {
            return $this;
        }

        return new LocalDateTime($this->date, $time);
    }

    /**
     * Returns a copy of this LocalDateTime with the second-of-minute altered.
     *
     * @throws DateTimeException If the second-of-minute if not valid.
     */
    public function withSecond(int $second) : LocalDateTime
    {
        $time = $this->time->withSecond($second);

        if ($time === $this->time) {
            return $this;
        }

        return new LocalDateTime($this->date, $time);
    }

    /**
     * Returns a copy of this LocalDateTime with the nano-of-second altered.
     *
     * @throws DateTimeException If the nano-of-second if not valid.
     */
    public function withNano(int $nano) : LocalDateTime
    {
        $time = $this->time->withNano($nano);

        if ($time === $this->time) {
            return $this;
        }

        return new LocalDateTime($this->date, $time);
    }

    /**
     * Returns a zoned date-time formed from this date-time and the specified time-zone.
     *
     * @param TimeZone $zone The zime-zone to use.
     *
     * @return ZonedDateTime The zoned date-time formed from this date-time.
     */
    public function atTimeZone(TimeZone $zone) : ZonedDateTime
    {
        return ZonedDateTime::of($this, $zone);
    }

    /**
     * Returns a copy of this LocalDateTime with the specified Period added.
     */
    public function plusPeriod(Period $period) : LocalDateTime
    {
        $date = $this->date->plusPeriod($period);

        if ($date === $this->date) {
            return $this;
        }

        return new LocalDateTime($date, $this->time);
    }

    /**
     * Returns a copy of this LocalDateTime with the specific Duration added.
     */
    public function plusDuration(Duration $duration) : LocalDateTime
    {
        if ($duration->isZero()) {
            return $this;
        }

        $days = Math::floorDiv($this->time->toSecondOfDay() + $duration->getSeconds(), LocalTime::SECONDS_PER_DAY);

        return new LocalDateTime($this->date->plusDays($days), $this->time->plusDuration($duration));
    }

    /**
     * Returns a copy of this LocalDateTime with the specified period in years added.
     *
     * @throws DateTimeException If the resulting year is out of range.
     */
    public function plusYears(int $years) : LocalDateTime
    {
        if ($years === 0) {
            return $this;
        }

        return new LocalDateTime($this->date->plusYears($years), $this->time);
    }

    /**
     * Returns a copy of this LocalDateTime with the specified period in months added.
     */
    public function plusMonths(int $months) : LocalDateTime
    {
        if ($months === 0) {
            return $this;
        }

        return new LocalDateTime($this->date->plusMonths($months), $this->time);
    }

    /**
     * Returns a copy of this LocalDateTime with the specified period in weeks added.
     */
    public function plusWeeks(int $weeks) : LocalDateTime
    {
        if ($weeks === 0) {
            return $this;
        }

        return new LocalDateTime($this->date->plusWeeks($weeks), $this->time);
    }

    /**
     * Returns a copy of this LocalDateTime with the specified period in days added.
     */
    public function plusDays(int $days) : LocalDateTime
    {
        if ($days === 0) {
            return $this;
        }

        return new LocalDateTime($this->date->plusDays($days), $this->time);
    }

    /**
     * Returns a copy of this LocalDateTime with the specified period in hours added.
     */
    public function plusHours(int $hours) : LocalDateTime
    {
        if ($hours === 0) {
            return $this;
        }

        return $this->plusWithOverflow($hours, 0, 0, 0, 1);
    }

    /**
     * Returns a copy of this LocalDateTime with the specified period in minutes added.
     */
    public function plusMinutes(int $minutes) : LocalDateTime
    {
        if ($minutes === 0) {
            return $this;
        }

        return $this->plusWithOverflow(0, $minutes, 0, 0, 1);
    }

    /**
     * Returns a copy of this LocalDateTime with the specified period in seconds added.
     */
    public function plusSeconds(int $seconds) : LocalDateTime
    {
        if ($seconds === 0) {
            return $this;
        }

        return $this->plusWithOverflow(0, 0, $seconds, 0, 1);
    }

    /**
     * Returns a copy of this LocalDateTime with the specified period in nanoseconds added.
     */
    public function plusNanos(int $nanos) : LocalDateTime
    {
        if ($nanos === 0) {
            return $this;
        }

        return $this->plusWithOverflow(0, 0, 0, $nanos, 1);
    }

    /**
     * Returns a copy of this LocalDateTime with the specified Period subtracted.
     */
    public function minusPeriod(Period $period) : LocalDateTime
    {
        return $this->plusPeriod($period->negated());
    }

    /**
     * Returns a copy of this LocalDateTime with the specific Duration subtracted.
     */
    public function minusDuration(Duration $duration) : LocalDateTime
    {
        return $this->plusDuration($duration->negated());
    }

    /**
     * Returns a copy of this LocalDateTime with the specified period in years subtracted.
     */
    public function minusYears(int $years) : LocalDateTime
    {
        if ($years === 0) {
            return $this;
        }

        return new LocalDateTime($this->date->minusYears($years), $this->time);
    }

    /**
     * Returns a copy of this LocalDateTime with the specified period in months subtracted.
     */
    public function minusMonths(int $months) : LocalDateTime
    {
        if ($months === 0) {
            return $this;
        }

        return new LocalDateTime($this->date->minusMonths($months), $this->time);
    }

    /**
     * Returns a copy of this LocalDateTime with the specified period in weeks subtracted.
     */
    public function minusWeeks(int $weeks) : LocalDateTime
    {
        if ($weeks === 0) {
            return $this;
        }

        return new LocalDateTime($this->date->minusWeeks($weeks), $this->time);
    }

    /**
     * Returns a copy of this LocalDateTime with the specified period in days subtracted.
     */
    public function minusDays(int $days) : LocalDateTime
    {
        if ($days === 0) {
            return $this;
        }

        return new LocalDateTime($this->date->minusDays($days), $this->time);
    }

    /**
     * Returns a copy of this LocalDateTime with the specified period in hours subtracted.
     */
    public function minusHours(int $hours) : LocalDateTime
    {
        if ($hours === 0) {
            return $this;
        }

        return $this->plusWithOverflow($hours, 0, 0, 0, -1);
    }

    /**
     * Returns a copy of this LocalDateTime with the specified period in minutes subtracted.
     */
    public function minusMinutes(int $minutes) : LocalDateTime
    {
        if ($minutes === 0) {
            return $this;
        }

        return $this->plusWithOverflow(0, $minutes, 0, 0, -1);
    }

    /**
     * Returns a copy of this LocalDateTime with the specified period in seconds subtracted.
     *
     * @param int $seconds
     *
     * @return LocalDateTime
     */
    public function minusSeconds(int $seconds) : LocalDateTime
    {
        if ($seconds === 0) {
            return $this;
        }

        return $this->plusWithOverflow(0, 0, $seconds, 0, -1);
    }

    /**
     * Returns a copy of this LocalDateTime with the specified period in nanoseconds subtracted.
     */
    public function minusNanos(int $nanos) : LocalDateTime
    {
        if ($nanos === 0) {
            return $this;
        }

        return $this->plusWithOverflow(0, 0, 0, $nanos, -1);
    }

    /**
     * Returns a copy of this `LocalDateTime` with the specified period added.
     *
     * @param int $hours   The hours to add. May be negative.
     * @param int $minutes The minutes to add. May be negative.
     * @param int $seconds The seconds to add. May be negative.
     * @param int $nanos   The nanos to add. May be negative.
     * @param int $sign    The sign, validated as `1` to add or `-1` to subtract.
     *
     * @return LocalDateTime The combined result.
     */
    private function plusWithOverflow(int $hours, int $minutes, int $seconds, int $nanos, int $sign) : LocalDateTime
    {
        $totDays =
            \intdiv($hours, LocalTime::HOURS_PER_DAY) +
            \intdiv($minutes, LocalTime::MINUTES_PER_DAY) +
            \intdiv($seconds, LocalTime::SECONDS_PER_DAY);
        $totDays *= $sign;

        $totSeconds =
            ($seconds % LocalTime::SECONDS_PER_DAY) +
            ($minutes % LocalTime::MINUTES_PER_DAY) * LocalTime::SECONDS_PER_MINUTE +
            ($hours % LocalTime::HOURS_PER_DAY) * LocalTime::SECONDS_PER_HOUR;

        $curSoD = $this->time->toSecondOfDay();
        $totSeconds = $totSeconds * $sign + $curSoD;

        $totNanos = $nanos * $sign + $this->time->getNano();
        $totSeconds += Math::floorDiv($totNanos, LocalTime::NANOS_PER_SECOND);
        $newNano = Math::floorMod($totNanos, LocalTime::NANOS_PER_SECOND);

        $totDays += Math::floorDiv($totSeconds, LocalTime::SECONDS_PER_DAY);
        $newSoD = Math::floorMod($totSeconds, LocalTime::SECONDS_PER_DAY);

        $newDate = $this->date->plusDays($totDays);
        $newTime = ($newSoD === $curSoD ? $this->time : LocalTime::ofSecondOfDay($newSoD, $newNano));

        return new LocalDateTime($newDate, $newTime);
    }

    /**
     * Compares this date-time to another date-time.
     *
     * @param LocalDateTime $that The date-time to compare to.
     *
     * @return int [-1,0,1] If this date-time is before, on, or after the given date-time.
     */
    public function compareTo(LocalDateTime $that) : int
    {
        return $this->date->compareTo($that->date) ?: $this->time->compareTo($that->time);
    }

    public function isEqualTo(LocalDateTime $that) : bool
    {
        return $this->compareTo($that) === 0;
    }

    public function isBefore(LocalDateTime $that) : bool
    {
        return $this->compareTo($that) === -1;
    }

    public function isBeforeOrEqualTo(LocalDateTime $that) : bool
    {
        return $this->compareTo($that) <= 0;
    }

    public function isAfter(LocalDateTime $that) : bool
    {
        return $this->compareTo($that) === 1;
    }

    public function isAfterOrEqualTo(LocalDateTime $that) : bool
    {
        return $this->compareTo($that) >= 0;
    }

    /**
     * Returns whether this LocalDateTime is in the future, in the given time-zone, according to the given clock.
     *
     * If no clock is provided, the system clock is used.
     */
    public function isFuture(TimeZone $timeZone, ?Clock $clock = null) : bool
    {
        return $this->isAfter(LocalDateTime::now($timeZone, $clock));
    }

    /**
     * Returns whether this LocalDateTime is in the past, in the given time-zone, according to the given clock.
     *
     * If no clock is provided, the system clock is used.
     */
    public function isPast(TimeZone $timeZone, ?Clock $clock = null) : bool
    {
        return $this->isBefore(LocalDateTime::now($timeZone, $clock));
    }

    /**
     * Converts this LocalDateTime to a native DateTime object.
     *
     * The result is a DateTime in the UTC time-zone.
     *
     * Note that the native DateTime object supports a precision up to the microsecond,
     * so the nanoseconds are rounded down to the nearest microsecond.
     */
    public function toDateTime() : \DateTime
    {
        return $this->atTimeZone(TimeZone::utc())->toDateTime();
    }

    /**
     * Converts this LocalDateTime to a native DateTimeImmutable object.
     *
     * The result is a DateTimeImmutable in the UTC time-zone.
     *
     * Note that the native DateTimeImmutable object supports a precision up to the microsecond,
     * so the nanoseconds are rounded down to the nearest microsecond.
     */
    public function toDateTimeImmutable() : \DateTimeImmutable
    {
        return \DateTimeImmutable::createFromMutable($this->toDateTime());
    }

    /**
     * Serializes as a string using {@see LocalDateTime::__toString()}.
     */
    public function jsonSerialize() : string
    {
        return (string) $this;
    }

    public function __toString() : string
    {
        return $this->date . 'T' . $this->time;
    }
}<|MERGE_RESOLUTION|>--- conflicted
+++ resolved
@@ -92,13 +92,8 @@
     public static function fromDateTime(\DateTimeInterface $dateTime) : LocalDateTime
     {
         return new LocalDateTime(
-<<<<<<< HEAD
-            LocalDate::fromDateTime($dateTime),
+            LocalDate::fromNativeDateTime($dateTime),
             LocalTime::fromNativeDateTime($dateTime)
-=======
-            LocalDate::fromNativeDateTime($dateTime),
-            LocalTime::fromDateTime($dateTime)
->>>>>>> e7422ee6
         );
     }
 
