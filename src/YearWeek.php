--- conflicted
+++ resolved
@@ -200,13 +200,8 @@
             $dayOfWeek = $dayOfWeek->value;
         }
 
-<<<<<<< HEAD
         $correction = LocalDate::of($this->year, Month::JANUARY, 4)->getDayOfWeek()->value + 3;
-        $dayOfYear = $this->week * 7 + $dayOfWeek->value - $correction;
-=======
-        $correction = LocalDate::of($this->year, 1, 4)->getDayOfWeek()->value + 3;
         $dayOfYear = $this->week * 7 + $dayOfWeek - $correction;
->>>>>>> 8c125193
         $maxDaysOfYear = Field\Year::isLeap($this->year) ? 366 : 365;
 
         if ($dayOfYear > $maxDaysOfYear) {
