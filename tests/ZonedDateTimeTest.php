--- conflicted
+++ resolved
@@ -846,7 +846,6 @@
         ];
     }
 
-<<<<<<< HEAD
 
     /**
      * @dataProvider provideToPhpFormat
@@ -1036,12 +1035,7 @@
         ];
     }
 
-    /**
-     * @dataProvider providerGetDurationTo
-     */
-=======
     #[DataProvider('providerGetDurationTo')]
->>>>>>> 8b7230ee
     public function testGetDurationTo(string $firstDate, string $secondDate, int $expectedSeconds, int $expectedNanos): void
     {
         $actualResult = ZonedDateTime::parse($firstDate)->getDurationTo(ZonedDateTime::parse($secondDate));
