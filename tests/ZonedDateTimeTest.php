--- conflicted
+++ resolved
@@ -834,7 +834,6 @@
         $this->assertSame('2000-01-20T12:34:56.123456789-08:00[America/Los_Angeles]', (string) $zonedDateTime);
     }
 
-<<<<<<< HEAD
 
     /**
      * @dataProvider provideToPhpFormat
@@ -1021,7 +1020,9 @@
                 'Europe/Minsk',
                 'Input expected to be in "Y-m-d H:i:s" format. Got "2018-10-23T12:13:14Z"'
             ],
-=======
+        ];
+    }
+
     /**
      * @dataProvider providerGetDurationTo
      */
@@ -1042,7 +1043,6 @@
             ['2023-01-01T10:00:00.000000001Z', '2023-01-01T10:00:00.000000009Z', 0, 8],
             ['2023-01-01T10:00:00Z',           '2023-01-02T10:00:00Z',           24 * 60 * 60, 0],
             ['2023-01-02T10:00:00Z',           '2023-01-01T10:00:00Z',           -24 * 60 * 60, 0],
->>>>>>> c510c6bf
         ];
     }
 
