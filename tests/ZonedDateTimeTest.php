--- conflicted
+++ resolved
@@ -849,7 +849,14 @@
         $this->assertSame('2000-01-20T12:34:56.123456789-08:00[America/Los_Angeles]', (string) $zonedDateTime);
     }
 
-<<<<<<< HEAD
+    private function getTestZonedDateTime(): ZonedDateTime
+    {
+        $timeZone = TimeZone::parse('America/Los_Angeles');
+        $localDateTime = LocalDateTime::parse('2000-01-20T12:34:56.123456789');
+
+        return ZonedDateTime::of($localDateTime, $timeZone);
+    }
+
     /**
      * @param string $dateTime
      * @param string $format
@@ -1041,13 +1048,5 @@
                 'Input expected to be in "Y-m-d H:i:s" format. Got "2018-10-23T12:13:14Z"'
             ],
         ];
-=======
-    private function getTestZonedDateTime(): ZonedDateTime
-    {
-        $timeZone = TimeZone::parse('America/Los_Angeles');
-        $localDateTime = LocalDateTime::parse('2000-01-20T12:34:56.123456789');
-
-        return ZonedDateTime::of($localDateTime, $timeZone);
->>>>>>> 68598d3c
     }
 }